--- conflicted
+++ resolved
@@ -1,9 +1,6 @@
-<<<<<<< HEAD
-from . import deep_floyd_guidance, stable_diffusion_guidance, zero123_guidance
-=======
 from . import (
     deep_floyd_guidance,
     stable_diffusion_guidance,
     stable_diffusion_vsd_guidance,
-)
->>>>>>> 7e7601c5
+    zero123_guidance,
+)